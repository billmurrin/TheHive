
<div class="col-md-12 mb-s clearfix">
    <div class="pull-left">
        <h4>List of observables ({{artifacts.total || 0}} of {{artifactStats.count}})</h4>
    </div>
    <div class="active-filters">
        <ul class="" ng-if="uiSrv.countFilters() > 0">
            <li>{{uiSrv.countFilters()}}
                filter(s) applied:
            </li>
            <li class="filter-item" ng-repeat="(field,filter) in uiSrv.filters">
                <span>
                    <strong>{{field}}:</strong>
                    {{filter.value | filterValue}}</span>
                <a href="" ng-click="removeFilter(field)">
                    <span class="filter-close fa fa-times text-danger"></span>
                </a>
            </li>
            <li>
                <a href="" ng-click="clearFilters()">Clear filters</a>
            </li>
        </ul>
    </div>
</div>


<div class="col-md-12 mv-s" ng-show="artifacts.total === 0">
    <div class="empty-message">No records.</div>
</div>

<!-- list of artifacts-->
<div class="col-md-12" ng-show="artifacts.total > 0">
    <psearch ng-if="!switchTEList" control="artifacts"></psearch>

    <table class="table table-striped table-hover case-list">
        <thead>
            <tr>
                <th style="width: 10px;" class="p-0"></th>
                <th style="width: 20px">
                    <input type="checkbox" ng-change="selectAll()" ng-model="selection.all" ng-disabled="switchTEList"></input>
                </th>
                <th style="width: 15px"></th>
                <th style="width: 15px"></th>
                <th style="width: 100px">Type <a href ng-click="artifacts.sort='-dataType'; artifacts.update()"><i class="fa fa-caret-up"></i></a><a href ng-click="artifacts.sort='+dataType'; artifacts.update()"><i class="fa fa-caret-down"></i></a></th>
                <th>Data/Filename <a href ng-click="artifacts.sort='-data'; artifacts.update()"><i class="fa fa-caret-up"></i></a><a href ng-click="artifacts.sort='+data'; artifacts.update()"><i class="fa fa-caret-down"></i></a></th>
<<<<<<< HEAD
=======
                <th style="width: 400px">Analysis</th>
>>>>>>> 4b63e5f6
                <th style="width: 120px">Date added <a href ng-click="artifacts.sort='-startDate'; artifacts.update()"><i class="fa fa-caret-up"></i></a><a href ng-click="artifacts.sort='+startDate'; artifacts.update()"><i class="fa fa-caret-down"></i></a></th>
            </tr>
        </thead>
        <tbody>
            <tr ng-repeat="artifact in artifacts.values">
                <td class="p-0 bg-tlp-{{artifact.tlp}} clickable" ng-click="filterByTlp(artifact.tlp)"></td>
                <td>
                    <input type="checkbox" ng-change="selectArtifact(artifact)" ng-model="selection.list[artifact.id]">
                </td>
                <td>
                    <span ng-click="addFilterValue('ioc', artifact.ioc)" ng-if="artifact.ioc" class="clickable fa fa-star" uib-tooltip="is an IOC" tooltip-popup-delay="500" tooltip-placement="bottom"></span>
                </td>
                <td>
					<span uib-tooltip="{{artifact.stats.seen}} related artifact(s)" tooltip-popup-delay="500" tooltip-placement="bottom" ng-if="artifact.stats.seen > 0" class="glyphicon glyphicon-eye-open"></span>
                </td>
                <td>
                    <a href ng-click="addFilterValue('dataType', artifact.dataType)"><span ng-bind="artifact.dataType"></span></a>
<<<<<<< HEAD
                </td>
                <td class="wrap">
                    <div class="wrap clickable" ng-click="openArtifact(artifact)">
                        {{(artifact.data | fang) || (artifact.attachment.name | fang)}}
                    </div>
                    <div class="case-tags flexwrap mt-xxs">
                        <span class="mr-xxxs text-muted"><i class="fa fa-tags"></i></span>
                        <strong class="text-muted mr-xxxs" ng-if="!artifact.tags || artifact.tags.length === 0">None</strong>
                        <span class="label label-primary mb-xxxs mr-xxxs pointer"
                            ng-repeat="tag in artifact.tags track by $index"
                            ng-click="addFilterValue('tags', tag)">
                            {{tag}}
                        </span>
                    </div>
=======
                </td>
                <td class="wrap">
                    <div class="wrap clickable" ng-click="openArtifact(artifact)">
                        {{(artifact.data | fang) || (artifact.attachment.name | fang)}}
                    </div>
                    <div class="case-tags flexwrap mt-xxs">
                        <span class="mr-xxxs text-muted"><i class="fa fa-tags"></i></span>
                        <strong class="text-muted mr-xxxs" ng-if="!artifact.tags || artifact.tags.length === 0">None</strong>
                        <span class="label label-primary mb-xxxs mr-xxxs pointer"
                            ng-repeat="tag in artifact.tags track by $index"
                            ng-click="addFilterValue('tags', tag)">
                            {{tag}}
                        </span>
                    </div>
                </td>
                <td>
                    <ng-pluralize count="keys(artifact.reports).length" when="{'0': 'No reports available', 'one': '1 report available', 'other': '{} reports available'}"></ng-pluralize>                    
>>>>>>> 4b63e5f6
                </td>
                <td>
                    <a href ng-click="addFilterValue('startDate', artifact.startDate)"><span uib-tooltip="{{artifact.startDate | showDate}}" tooltip-popup-delay="500" tooltip-placement="bottom">{{artifact.startDate | shortDate}}</span></a>
                </td>
            </tr>
        </tbody>
    </table>
    <psearch ng-if="!switchTEList" control="artifacts"></psearch>
</div><|MERGE_RESOLUTION|>--- conflicted
+++ resolved
@@ -43,10 +43,7 @@
                 <th style="width: 15px"></th>
                 <th style="width: 100px">Type <a href ng-click="artifacts.sort='-dataType'; artifacts.update()"><i class="fa fa-caret-up"></i></a><a href ng-click="artifacts.sort='+dataType'; artifacts.update()"><i class="fa fa-caret-down"></i></a></th>
                 <th>Data/Filename <a href ng-click="artifacts.sort='-data'; artifacts.update()"><i class="fa fa-caret-up"></i></a><a href ng-click="artifacts.sort='+data'; artifacts.update()"><i class="fa fa-caret-down"></i></a></th>
-<<<<<<< HEAD
-=======
                 <th style="width: 400px">Analysis</th>
->>>>>>> 4b63e5f6
                 <th style="width: 120px">Date added <a href ng-click="artifacts.sort='-startDate'; artifacts.update()"><i class="fa fa-caret-up"></i></a><a href ng-click="artifacts.sort='+startDate'; artifacts.update()"><i class="fa fa-caret-down"></i></a></th>
             </tr>
         </thead>
@@ -64,22 +61,6 @@
                 </td>
                 <td>
                     <a href ng-click="addFilterValue('dataType', artifact.dataType)"><span ng-bind="artifact.dataType"></span></a>
-<<<<<<< HEAD
-                </td>
-                <td class="wrap">
-                    <div class="wrap clickable" ng-click="openArtifact(artifact)">
-                        {{(artifact.data | fang) || (artifact.attachment.name | fang)}}
-                    </div>
-                    <div class="case-tags flexwrap mt-xxs">
-                        <span class="mr-xxxs text-muted"><i class="fa fa-tags"></i></span>
-                        <strong class="text-muted mr-xxxs" ng-if="!artifact.tags || artifact.tags.length === 0">None</strong>
-                        <span class="label label-primary mb-xxxs mr-xxxs pointer"
-                            ng-repeat="tag in artifact.tags track by $index"
-                            ng-click="addFilterValue('tags', tag)">
-                            {{tag}}
-                        </span>
-                    </div>
-=======
                 </td>
                 <td class="wrap">
                     <div class="wrap clickable" ng-click="openArtifact(artifact)">
@@ -96,8 +77,7 @@
                     </div>
                 </td>
                 <td>
-                    <ng-pluralize count="keys(artifact.reports).length" when="{'0': 'No reports available', 'one': '1 report available', 'other': '{} reports available'}"></ng-pluralize>                    
->>>>>>> 4b63e5f6
+                    <ng-pluralize count="keys(artifact.reports).length" when="{'0': 'No reports available', 'one': '1 report available', 'other': '{} reports available'}"></ng-pluralize>
                 </td>
                 <td>
                     <a href ng-click="addFilterValue('startDate', artifact.startDate)"><span uib-tooltip="{{artifact.startDate | showDate}}" tooltip-popup-delay="500" tooltip-placement="bottom">{{artifact.startDate | shortDate}}</span></a>
