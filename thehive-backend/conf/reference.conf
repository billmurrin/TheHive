# This file contains default configuration file.
# !!! This file must not be modified !!!
# Custom configuration must be set in application.conf file.

# HTTP filters
play.filters {
  # name of cookie in which the CSRF token is transmitted to client
  csrf.cookie.name = XSRF-TOKEN
  # name of header in which the client should send CSRD token
  csrf.header.name = X-XSRF-TOKEN

  enabled = [
    org.elastic4play.services.EventFilter,
    org.elastic4play.services.TempFilter,
    global.CSRFFilter
  ]
}

# handler for errors (transform exception to related http status code
play.http.errorHandler = org.elastic4play.ErrorHandler

# Register module for dependency injection
play.modules.enabled += global.TheHive



# ElasticSearch
search {
  # Name of the index
  index = the_hive
  # Name of the ElasticSearch cluster
  cluster = hive
  # Address of the ElasticSearch instance
  host = ["127.0.0.1:9300"]
  # Scroll keepalive
  keepalive = 1m
  # Size of the page for scroll
  pagesize = 50
  # Number of shards
  nbshards = 5
  # Number of replicas
  nbreplicas = 1
}

# Datastore
datastore {
  name = data
  # Size of stored data chunks
  chunksize = 50k
  hash {
    # Main hash algorithm /!\ Don't change this value
    main = "SHA-256"
    # Additional hash algorithms (used in attachments)
    extra = ["SHA-1", "MD5"]
  }
  attachment.password = "malware"
}

auth {
	# "type" parameter contains authentication provider. It can be multi-valued (useful for migration)
	# available auth types are:
	# services.LocalAuthSrv : passwords are stored in user entity (in ElasticSearch). No configuration are required.
	# ad : use ActiveDirectory to authenticate users. Configuration is under "auth.ad" key
	# ldap : use LDAP to authenticate users. Configuration is under "auth.ldap" key
	provider = [local]
	
	ad {
		# Domain Windows name using DNS format. This parameter is required.
		#domainFQDN = "mydomain.local"
		
		# Domain Windows name using short format. This parameter is required.
		#domainName = "MYDOMAIN"
		
		# Use SSL to connect to domain controller
		#useSSL = true
	}
	
	ldap {
		# LDAP server name or address. Port can be specified (host:port). This parameter is required.
		#serverName = "ldap.mydomain.local:389"

		# Use SSL to connect to directory server
		#useSSL = true
		
		# Account to use to bind on LDAP server. This parameter is required.
		#bindDN = "cn=thehive,ou=services,dc=mydomain,dc=local"
		
		# Password of the binding account. This parameter is required.
		#bindPW = "***secret*password***"
		
		# Base DN to search users. This parameter is required.
		#baseDN = "ou=users,dc=mydomain,dc=local"
		
		# Filter to search user {0} is replaced by user name. This parameter is required.
		#filter = "(cn={0})"
	}
}

# Maximum time between two requests without requesting authentication
session {
  warning = 5m
  inactivity = 1h
}

# Streaming
stream.longpolling {
  # Maximum time a stream request waits for new element
  refresh = 1m
  # Lifetime of the stream session without request
  cache = 15m
}

# Name of the ElasticSearch type used to store dblist /!\ Don't change this value
dblist.name = dblist
# Name of the ElasticSearch type used to store audit event /!\ Don't change this value
audit.name = audit
# Name of the ElasticSearch type used to store attachment /!\ Don't change this value
datastore.name = data

<<<<<<< HEAD
akka {
  actor {
    provider = "cluster"
    serializers {
      stream = "services.StreamSerializer"
    }

    serialization-bindings {
      "services.StreamActorMessage" = stream
    }
  }
=======
migration {
//  stream {
//    # Initial size of buffers used in stream elements
//    initial-input-buffer-size = 4
//    # Maximum size of buffers used in stream elements
//    max-input-buffer-size = 16
//
//    # Fully qualified config path which holds the dispatcher configuration
//    # to be used by ActorMaterializer when creating Actors.
//    # When this value is left empty, the default-dispatcher will be used.
//    dispatcher = ""
//
//    # Cleanup leaked publishers and subscribers when they are not used within a given
//    # deadline
//    subscription-timeout {
//      # when the subscription timeout is reached one of the following strategies on
//      # the "stale" publisher:
//      # cancel - cancel it (via `onError` or subscribing to the publisher and
//      #          `cancel()`ing the subscription right away
//      # warn   - log a warning statement about the stale element (then drop the
//      #          reference to it)
//      # noop   - do nothing (not recommended)
//      mode = cancel
//
//      # time after which a subscriber / publisher is considered stale and eligible
//      # for cancelation (see `akka.stream.subscription-timeout.mode`)
//      timeout = 5s
//    }
//
//    # Enable additional troubleshooting logging at DEBUG log level
//    debug-logging = off
//
//    # Maximum number of elements emitted in batch if downstream signals large demand
//    output-burst-limit = 1000
//
//    # Enable automatic fusing of all graphs that are run. For short-lived streams
//    # this may cause an initial runtime overhead, but most of the time fusing is
//    # desirable since it reduces the number of Actors that are created.
//    # Deprecated, since Akka 2.5.0, setting does not have any effect.
//    auto-fusing = on
//
//    # Those stream elements which have explicit buffers (like mapAsync, mapAsyncUnordered,
//    # buffer, flatMapMerge, Source.actorRef, Source.queue, etc.) will preallocate a fixed
//    # buffer upon stream materialization if the requested buffer size is less than this
//    # configuration parameter. The default is very high because failing early is better
//    # than failing under load.
//    #
//    # Buffers sized larger than this will dynamically grow/shrink and consume more memory
//    # per element than the fixed size buffers.
//    max-fixed-buffer-size = 1000000000
//
//    # Maximum number of sync messages that actor can process for stream to substream communication.
//    # Parameter allows to interrupt synchronous processing to get upsteam/downstream messages.
//    # Allows to accelerate message processing that happening withing same actor but keep system responsive.
//    sync-processing-limit = 1000
//
//    debug {
//      # Enables the fuzzing mode which increases the chance of race conditions
//      # by aggressively reordering events and making certain operations more
//      # concurrent than usual.
//      # This setting is for testing purposes, NEVER enable this in a production
//      # environment!
//      # To get the best results, try combining this setting with a throughput
//      # of 1 on the corresponding dispatchers.
//      fuzzing-mode = off
//    }
//
//    io.tcp {
//      # The outgoing bytes are accumulated in a buffer while waiting for acknoledgment
//      # of pending write. This improves throughput for small messages (frames) without
//      # sacrificing latency. While waiting for the ack the stage will eagerly pull
//      # from upstream until the buffer exceeds this size. That means that the buffer may hold
//      # slightly more bytes than this limit (at most one element more). It can be set to 0
//      # to disable the usage of the buffer.
//      write-buffer-size = 16 KiB
//    }
//  }
>>>>>>> 1a347e41
}<|MERGE_RESOLUTION|>--- conflicted
+++ resolved
@@ -117,7 +117,6 @@
 # Name of the ElasticSearch type used to store attachment /!\ Don't change this value
 datastore.name = data
 
-<<<<<<< HEAD
 akka {
   actor {
     provider = "cluster"
@@ -129,7 +128,7 @@
       "services.StreamActorMessage" = stream
     }
   }
-=======
+}
 migration {
 //  stream {
 //    # Initial size of buffers used in stream elements
@@ -207,5 +206,4 @@
 //      write-buffer-size = 16 KiB
 //    }
 //  }
->>>>>>> 1a347e41
 }